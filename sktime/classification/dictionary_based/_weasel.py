--- conflicted
+++ resolved
@@ -18,11 +18,7 @@
 from sklearn.utils import check_random_state
 
 from sktime.classification.base import BaseClassifier
-<<<<<<< HEAD
 from sktime.transformations.panel.dictionary_based import SFADilation
-=======
-from sktime.transformations.panel.dictionary_based import SFAFast
->>>>>>> eee11f2d
 
 
 class WEASEL(BaseClassifier):
@@ -34,19 +30,6 @@
     on this bag.
 
     There are these primary parameters:
-<<<<<<< HEAD
-            alphabet_size: alphabet size
-            chi2 p-threshold: used for feature selection to select best words
-            anova: select best l/2 fourier coefficients other than first ones
-            bigrams: using bigrams of SFA words
-            binning_strategy: the binning strategy used to discretise into
-                             SFA words.
-    WEASEL slides a window length w along the series. The w length window
-    is shortened to an l length word through taking a Fourier transform and
-    keeping the best l/2 complex coefficients using an anova one-sided
-    test. These l coefficients are then discretised into alpha possible
-    symbols, to form a word of length l. A histogram of words for each
-=======
             - alphabet_size: alphabet size
             - p-threshold: threshold used for chi^2-feature selection to
                         select best words.
@@ -58,7 +41,6 @@
     keeping the best *l/2* complex coefficients using an anova one-sided
     test. These *l* coefficients are then discretised into alpha possible
     symbols, to form a word of length *l*. A histogram of words for each
->>>>>>> eee11f2d
     series is formed and stored.
     For each window-length a bag is created and all words are joint into
     one bag-of-patterns. Words from different window-lengths are
@@ -96,18 +78,11 @@
             footprint, better runtime at equal accuracy.
 
     feature_selection: {"chi2", "none", "random"}, default: chi2
-<<<<<<< HEAD
-        Sets the feature selections strategy to be used. Chi2 reduces the number
-        of words significantly and is thus much faster (preferred). Random also reduces
-        the number significantly. None applies not feature selectiona and yields large
-        bag of words, e.g. much memory may be needed.
-=======
         Sets the feature selections strategy to be used. *Chi2* reduces the number
         of words significantly and is thus much faster (preferred). If set to chi2,
          p_threshold is applied.  *Random* also reduces the number significantly.
          *None* applies not feature selectiona and yields large bag of words,
          e.g. much memory may be needed.
->>>>>>> eee11f2d
     support_probabilities: bool, default: False
         If set to False, a RidgeClassifierCV will be trained, which has higher accuracy
         and is faster, yet does not support predict_proba.
@@ -166,11 +141,7 @@
         binning_strategy="information-gain",
         window_inc=2,
         p_threshold=0.05,
-<<<<<<< HEAD
-        alphabet_size=2,
-=======
         alphabet_size=4,  # TODO set default alphabet_size=2 in v0.15
->>>>>>> eee11f2d
         n_jobs=1,
         feature_selection="chi2",
         support_probabilities=False,
@@ -229,11 +200,7 @@
         # Window length parameter space dependent on series length
         self.n_instances, self.series_length = X.shape[0], X.shape[-1]
 
-<<<<<<< HEAD
-        if self.alphabet_size != 2:
-=======
         if self.alphabet_size == 4:
->>>>>>> eee11f2d
             warnings.warn(
                 "``alphabet_size=4`` was deprecated in version 0.13.3 and "
                 "will be changed to ``alphabet_size=2`` in 0.15."
@@ -402,11 +369,7 @@
     n_jobs,
 ):
     rng = check_random_state(window_size)
-<<<<<<< HEAD
     transformer = SFADilation(
-=======
-    transformer = SFAFast(
->>>>>>> eee11f2d
         word_length=rng.choice(word_lengths),
         alphabet_size=alphabet_size,
         window_size=window_size,
