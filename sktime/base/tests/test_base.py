--- conflicted
+++ resolved
@@ -31,13 +31,10 @@
     "test_reset",
     "test_reset_composite",
     "test_components",
-<<<<<<< HEAD
     "test_param_alias",
     "test_nested_set_params_and_alias",
-=======
     "test_get_fitted_params",
     "test_eq_dunder",
->>>>>>> c385fff8
 ]
 
 from copy import deepcopy
