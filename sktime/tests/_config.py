--- conflicted
+++ resolved
@@ -105,10 +105,6 @@
         "test_persistence_via_pickle",
         "test_save_estimators_to_file",
     ],
-<<<<<<< HEAD
-    "VARMAX": "test_update_predict_single",  # see 2997, sporadic failure, unknown cause
-    "CNNNetwork": "test_inheritance",  # not a registered base class, WiP, see #3028
-=======
     "CNNNetwork": "test_inheritance",  # not a registered base class, WiP, see #3028
     "VARMAX": [
         "test_update_predict_single",  # see 2997, sporadic failure, unknown cause
@@ -122,7 +118,6 @@
     ],
     "SAX": "test_fit_transform_output",  # SAX returns strange output format
     # this needs to be fixed, was not tested previously due to legacy exception
->>>>>>> 01b93245
 }
 
 # We use estimator tags in addition to class hierarchies to further distinguish
