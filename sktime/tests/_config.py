# -*- coding: utf-8 -*-

__author__ = ["mloning"]
__all__ = ["EXCLUDE_ESTIMATORS", "EXCLUDED_TESTS"]

from sktime.base import BaseEstimator, BaseObject
from sktime.registry import (
    BASE_CLASS_LIST,
    BASE_CLASS_LOOKUP,
    ESTIMATOR_TAG_LIST,
    TRANSFORMER_MIXIN_LIST,
)
from sktime.transformations.base import BaseTransformer

# The following estimators currently do not pass all unit tests
# https://github.com/alan-turing-institute/sktime/issues/1627
EXCLUDE_ESTIMATORS = [
<<<<<<< HEAD
    "ProximityForest",
    "ProximityStump",
    "ProximityTree",
    # ConditionalDeseasonalizer and STLtransformer still need refactoring
    #  (see PR 1773, blocked through open discussion) escaping until then
    "ConditionalDeseasonalizer",
    "STLforecaster",
    "STLTransformer",
    # MultiRocket seems to cause memory problems and hangs CI/CD
    "MultiRocket",
=======
    # SFA is non-compliant with any transformer interfaces, #2064
    "SFA",
    # requires y in fit, this is incompatible with the old testing framework
    #    unless it inherits from the old mixins, which hard coded the y
    #    should be removed once test_all_transformers has been refactored to scenarios
    "TSFreshRelevantFeatureExtractor",
    # PlateauFinder seems to be broken, see #2259
    "PlateauFinder",
    # below are removed due to mac failures we don't fully understand, see #3103
    "HIVECOTEV1",
    "HIVECOTEV2",
    "RandomIntervalSpectralEnsemble",
    "RandomInvervals",
    "RandomIntervalSegmenter",
    "RandomIntervalFeatureExtractor",
    "RandomIntervalClassifier",
    "MiniRocket",
    "MatrixProfileTransformer",
    # RandomShapeletTransform is breaking with empty lists, see #3138
    "RandomShapeletTransform",
>>>>>>> 207c431a
]


EXCLUDED_TESTS = {
    # known issue when X is passed, wrong time indices are returned, #1364
    "StackingForecaster": ["test_predict_time_index_with_X"],
    # known side effects on multivariate arguments, #2072
    "WindowSummarizer": ["test_methods_have_no_side_effects"],
    # test fails in the Panel case for Differencer, see #2522
    "Differencer": ["test_transform_inverse_transform_equivalent"],
    # tagged in issue #2490
    "SignatureClassifier": [
        "test_classifier_on_unit_test_data",
        "test_classifier_on_basic_motions",
    ],
    # test fail with deep problem with pickling inside tensorflow.
    "CNNClassifier": [
        "test_fit_idempotent",
        "test_persistence_via_pickle",
    ],
    "CNNRegressor": [
        "test_fit_idempotent",
        "test_persistence_via_pickle",
    ],
    # pickling problem with local method see #2490
    "ProximityStump": [
        "test_persistence_via_pickle",
        "test_fit_does_not_overwrite_hyper_params",
    ],
    "ProximityTree": [
        "test_persistence_via_pickle",
        "test_fit_does_not_overwrite_hyper_params",
    ],
    "ProximityForest": [
        "test_persistence_via_pickle",
        "test_fit_does_not_overwrite_hyper_params",
    ],
    # sth is not quite right with the RowTransformer-s changing state,
    #   but these are anyway on their path to deprecation, see #2370
    "SeriesToPrimitivesRowTransformer": ["test_methods_do_not_change_state"],
    "SeriesToSeriesRowTransformer": ["test_methods_do_not_change_state"],
    # ColumnTransformer still needs to be refactored, see #2537
    "ColumnTransformer": ["test_methods_do_not_change_state"],
    # Early classifiers intentionally retain information from pervious predict calls
    #   for #1.
    # #2 amd #3 are due to predict/predict_proba returning two items and that breaking
    #   assert_array_equal
    "TEASER": [
        "test_methods_do_not_change_state",
        "test_fit_idempotent",
        "test_persistence_via_pickle",
    ],
    "CNNNetwork": "test_inheritance",  # not a registered base class, WiP, see #3028
    "VARMAX": [
        "test_update_predict_single",  # see 2997, sporadic failure, unknown cause
        "test__y_when_refitting",  # see 3176
    ],
}

# We use estimator tags in addition to class hierarchies to further distinguish
# estimators into different categories. This is useful for defining and running
# common tests for estimators with the same tags.
VALID_ESTIMATOR_TAGS = tuple(ESTIMATOR_TAG_LIST)

# These methods should not change the state of the estimator, that is, they should
# not change fitted parameters or hyper-parameters. They are also the methods that
# "apply" the fitted estimator to data and useful for checking results.
NON_STATE_CHANGING_METHODS = (
    "predict",
    "predict_var",
    "predict_proba",
    "decision_function",
    "transform",
    # todo: add this back
    # escaping this, since for some estimators
    #   the input format of inverse_transform assumes special col names
    # "inverse_transform",
)

# The following gives a list of valid estimator base classes.
VALID_TRANSFORMER_TYPES = tuple(TRANSFORMER_MIXIN_LIST) + (BaseTransformer,)

BASE_BASE_TYPES = (BaseEstimator, BaseObject)
VALID_ESTIMATOR_BASE_TYPES = tuple(set(BASE_CLASS_LIST).difference(BASE_BASE_TYPES))

VALID_ESTIMATOR_TYPES = (
    BaseEstimator,
    *VALID_ESTIMATOR_BASE_TYPES,
    *VALID_TRANSFORMER_TYPES,
)

VALID_ESTIMATOR_BASE_TYPE_LOOKUP = BASE_CLASS_LOOKUP<|MERGE_RESOLUTION|>--- conflicted
+++ resolved
@@ -15,18 +15,6 @@
 # The following estimators currently do not pass all unit tests
 # https://github.com/alan-turing-institute/sktime/issues/1627
 EXCLUDE_ESTIMATORS = [
-<<<<<<< HEAD
-    "ProximityForest",
-    "ProximityStump",
-    "ProximityTree",
-    # ConditionalDeseasonalizer and STLtransformer still need refactoring
-    #  (see PR 1773, blocked through open discussion) escaping until then
-    "ConditionalDeseasonalizer",
-    "STLforecaster",
-    "STLTransformer",
-    # MultiRocket seems to cause memory problems and hangs CI/CD
-    "MultiRocket",
-=======
     # SFA is non-compliant with any transformer interfaces, #2064
     "SFA",
     # requires y in fit, this is incompatible with the old testing framework
@@ -47,7 +35,6 @@
     "MatrixProfileTransformer",
     # RandomShapeletTransform is breaking with empty lists, see #3138
     "RandomShapeletTransform",
->>>>>>> 207c431a
 ]
 
 
