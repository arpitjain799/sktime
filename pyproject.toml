--- conflicted
+++ resolved
@@ -1,10 +1,6 @@
 [project]
 name = "sktime"
-<<<<<<< HEAD
 version = "0.18.0"
-=======
-version = "0.17.2"
->>>>>>> 91f08e41
 description = "A unified framework for machine learning with time series"
 authors = [
     {name = "sktime developers", email = "sktime.toolbox@gmail.com"},
